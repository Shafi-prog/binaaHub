'use client';
<<<<<<< HEAD
=======

>>>>>>> 5a9b8db8
import { useEffect, useState } from 'react';
import { useRouter } from 'next/navigation';
import Link from 'next/link';

type Feature = {
  title: string;
  description: string;
  icon: string;
};

type Features = {
  user: Feature[];
  store: Feature[];
};

export default function LandingPage() {
  const [activeFeature, setActiveFeature] = useState<'user' | 'store'>('user');
  const [isLoading, setIsLoading] = useState(true);
  const router = useRouter();

  useEffect(() => {
    const timer = setTimeout(() => setIsLoading(false), 1000);
    return () => clearTimeout(timer);
  }, []);

  const features: Features = {
    user: [
      {
        title: "إدارة المشاريع",
        description: "تتبع وإدارة مشاريع البناء الخاصة بك بسهولة",
        icon: "🏗️"
      },
      {
        title: "طلب المواد",
        description: "اطلب مواد البناء من المتاجر المحلية",
        icon: "📦"
      },
      {
        title: "الإشراف المهني",
        description: "احصل على إشراف من خبراء البناء",
        icon: "👷"
      },
    ],
    store: [
      {
        title: "عرض المنتجات",
        description: "اعرض منتجاتك لعملاء البناء",
        icon: "🏪"
      },
      {
        title: "إدارة الطلبات",
        description: "تتبع وإدارة طلبات العملاء",
        icon: "📋"
      },
      {
        title: "تحليل المبيعات",
        description: "احصل على تقارير وتحليلات المبيعات",
        icon: "📊"
      }
    ]
  };

  if (isLoading) {
    return (
      <div className="min-h-screen bg-gray-50 flex items-center justify-center">
        <div className="text-center">
          <div className="animate-spin rounded-full h-32 w-32 border-b-2 border-blue-600 mx-auto mb-4"></div>
          <h2 className="text-xl font-semibold text-gray-700">جاري التحميل...</h2>
        </div>
      </div>
    );
  }

  return (
    <main className="min-h-screen bg-gradient-to-br from-gray-50 via-blue-50/30 to-indigo-50/20">
      {/* Hero Section */}
      <div className="relative overflow-hidden">
        <div className="absolute inset-0 bg-gradient-to-r from-blue-600/10 via-indigo-600/10 to-purple-600/10"></div>
        <div className="relative max-w-7xl mx-auto px-4 sm:px-6 lg:px-8 py-24 text-center">
          <h1 className="text-4xl md:text-5xl lg:text-6xl font-bold text-gray-900 mb-6">
            منصة بناء الشاملة
          </h1>
          <p className="text-xl text-gray-600 mb-8 max-w-3xl mx-auto">
            حلول متكاملة لإدارة مشاريع البناء، طلب المواد، والحصول على الإشراف المهني
          </p>
          <div className="flex flex-col sm:flex-row gap-4 justify-center mb-12">
            <Link href="/signup">
              <button className="bg-blue-600 text-white px-8 py-4 rounded-lg text-lg font-semibold hover:bg-blue-700 transition-colors shadow-lg hover:shadow-xl">
                ابدأ الآن
              </button>
            </Link>
            <Link href="/login">
              <button className="bg-white text-blue-600 border-2 border-blue-600 px-8 py-4 rounded-lg text-lg font-semibold hover:bg-blue-50 transition-colors">
                تسجيل الدخول
              </button>
            </Link>
          </div>

          {/* Feature Toggle */}
          <div className="flex justify-center mb-16">
            <div className="bg-white rounded-full p-2 shadow-lg">
              <button
                className={`px-6 py-3 rounded-full text-sm font-medium transition-all ${
                  activeFeature === 'user'
                    ? 'bg-blue-600 text-white shadow-md'
                    : 'text-gray-600 hover:text-blue-600'
                }`}
                onClick={() => setActiveFeature('user')}
              >
                للمستخدمين
              </button>
              <button
                className={`px-6 py-3 rounded-full text-sm font-medium transition-all ${
                  activeFeature === 'store'
                    ? 'bg-blue-600 text-white shadow-md'
                    : 'text-gray-600 hover:text-blue-600'
                }`}
                onClick={() => setActiveFeature('store')}
              >
                للمتاجر
              </button>
            </div>
          </div>
        </div>
      </div>

      {/* Features Section */}
      <div className="max-w-7xl mx-auto px-4 sm:px-6 lg:px-8 py-20">
        <div className="grid md:grid-cols-3 gap-8">
          {features[activeFeature].map((feature, index) => (
            <div
              key={index}
              className="bg-white rounded-2xl p-8 text-center transition-all duration-300 hover:scale-105 group shadow-lg"
            >
              <div className="text-5xl mb-6 transform group-hover:scale-110 transition-transform duration-300">
                {feature.icon}
              </div>
              <h3 className="text-xl font-semibold text-gray-900 mb-3">
                {feature.title}
              </h3>
              <p className="text-gray-600">
                {feature.description}
              </p>
            </div>
          ))}
        </div>
      </div>

      {/* CTA Section */}
      <div className="bg-gradient-to-r from-blue-600 via-indigo-600 to-purple-600 text-white py-20">
        <div className="max-w-4xl mx-auto text-center px-4 sm:px-6 lg:px-8">
          <h2 className="text-3xl md:text-4xl font-bold text-white mb-6">
            ابدأ رحلتك في البناء اليوم
          </h2>
          <p className="text-xl text-blue-100 mb-8">
            انضم إلى آلاف المستخدمين الذين يثقون في منصتنا لإدارة مشاريعهم
          </p>
          <Link href="/signup">
            <button className="bg-white text-blue-600 px-8 py-4 rounded-lg text-lg font-semibold hover:bg-gray-100 transition-colors shadow-lg">
              سجل مجاناً الآن
            </button>
          </Link>
        </div>
      </div>
    </main>
  );
}<|MERGE_RESOLUTION|>--- conflicted
+++ resolved
@@ -1,8 +1,5 @@
 'use client';
-<<<<<<< HEAD
-=======
 
->>>>>>> 5a9b8db8
 import { useEffect, useState } from 'react';
 import { useRouter } from 'next/navigation';
 import Link from 'next/link';
