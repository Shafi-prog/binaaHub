{
<<<<<<< HEAD
  "compilerOptions": {
    "target": "es5",
    "lib": ["dom", "dom.iterable", "es6"],
=======
  "extends": "./tsconfig.extends.json",
  "compilerOptions": {
    "target": "ES2022",
<<<<<<< HEAD
    "lib": [
      "dom",
      "dom.iterable",
      "esnext"
    ],
>>>>>>> e0e83bc2e6a4c393009b329773f07bfad211af6b
=======
    "lib": ["dom", "dom.iterable", "esnext"],
>>>>>>> 09b9a037
    "allowJs": true,
    "skipLibCheck": true,
    "strict": true,
    "noEmit": true,
    "esModuleInterop": true,
<<<<<<< HEAD
    "module": "esnext",
    "moduleResolution": "bundler",
=======
    "module": "ESNext",
    "moduleResolution": "bundler",
<<<<<<< HEAD
    "types": [
      "react",
      "react-dom",
      "node",
      "@types/node"
    ],
>>>>>>> e0e83bc2e6a4c393009b329773f07bfad211af6b
=======
    "types": ["react", "react-dom", "node", "@types/node"],
>>>>>>> 09b9a037
    "resolveJsonModule": true,
    "isolatedModules": true,
    "jsx": "preserve",
    "incremental": true,
<<<<<<< HEAD
=======
    "allowImportingTsExtensions": true,
<<<<<<< HEAD
>>>>>>> e0e83bc2e6a4c393009b329773f07bfad211af6b
    "plugins": [
      {
        "name": "next"
      }
    ],
<<<<<<< HEAD
    "baseUrl": ".",
    "paths": {
      "@/*": ["./src/*"],
      "@/components/*": ["./src/components/*"],
      "@/lib/*": ["./src/lib/*"],
      "@/app/*": ["./src/app/*"]
    }
  },
  "include": [
    "next-env.d.ts",
    "**/*.ts",
    "**/*.tsx",
    ".next/types/**/*.ts",
    "src/**/*"
  ],
  "exclude": ["node_modules"]
=======
=======
    "plugins": [{ "name": "next" }],
>>>>>>> 09b9a037
    "forceConsistentCasingInFileNames": true,
    "noUnusedLocals": false,
    "noUnusedParameters": false,
    "noFallthroughCasesInSwitch": true,
    "baseUrl": "./",
    "paths": {
      "@/*": ["src/*"],
      "@/components/*": ["src/components/*"],
      "@/lib/*": ["src/lib/*"],
      "@/types/*": ["src/types/*"],
      "@/utils/*": ["src/utils/*"],
      "@/hooks/*": ["src/hooks/*"],
      "@/app/*": ["src/app/*"]
    }
  },
  "include": [
    "src/**/*.ts",
    "src/**/*.tsx",
    "src/**/*.js",
    "src/**/*.jsx",
    "src/**/*.json",
    "src/**/*.d.ts",
    "src/**/*.config.js",
    "src/**/*.env",
    ".next/types/**/*.ts"
  ],
  "exclude": [
    "node_modules",
    "dist",
    "build",
    "out",
    "src/**/*.test.ts",
    "src/**/*.test.js"
  ]
>>>>>>> e0e83bc2e6a4c393009b329773f07bfad211af6b
}<|MERGE_RESOLUTION|>--- conflicted
+++ resolved
@@ -1,79 +1,22 @@
 {
-<<<<<<< HEAD
-  "compilerOptions": {
-    "target": "es5",
-    "lib": ["dom", "dom.iterable", "es6"],
-=======
   "extends": "./tsconfig.extends.json",
   "compilerOptions": {
     "target": "ES2022",
-<<<<<<< HEAD
-    "lib": [
-      "dom",
-      "dom.iterable",
-      "esnext"
-    ],
->>>>>>> e0e83bc2e6a4c393009b329773f07bfad211af6b
-=======
     "lib": ["dom", "dom.iterable", "esnext"],
->>>>>>> 09b9a037
     "allowJs": true,
     "skipLibCheck": true,
     "strict": true,
     "noEmit": true,
     "esModuleInterop": true,
-<<<<<<< HEAD
-    "module": "esnext",
-    "moduleResolution": "bundler",
-=======
     "module": "ESNext",
     "moduleResolution": "bundler",
-<<<<<<< HEAD
-    "types": [
-      "react",
-      "react-dom",
-      "node",
-      "@types/node"
-    ],
->>>>>>> e0e83bc2e6a4c393009b329773f07bfad211af6b
-=======
     "types": ["react", "react-dom", "node", "@types/node"],
->>>>>>> 09b9a037
     "resolveJsonModule": true,
     "isolatedModules": true,
     "jsx": "preserve",
     "incremental": true,
-<<<<<<< HEAD
-=======
     "allowImportingTsExtensions": true,
-<<<<<<< HEAD
->>>>>>> e0e83bc2e6a4c393009b329773f07bfad211af6b
-    "plugins": [
-      {
-        "name": "next"
-      }
-    ],
-<<<<<<< HEAD
-    "baseUrl": ".",
-    "paths": {
-      "@/*": ["./src/*"],
-      "@/components/*": ["./src/components/*"],
-      "@/lib/*": ["./src/lib/*"],
-      "@/app/*": ["./src/app/*"]
-    }
-  },
-  "include": [
-    "next-env.d.ts",
-    "**/*.ts",
-    "**/*.tsx",
-    ".next/types/**/*.ts",
-    "src/**/*"
-  ],
-  "exclude": ["node_modules"]
-=======
-=======
     "plugins": [{ "name": "next" }],
->>>>>>> 09b9a037
     "forceConsistentCasingInFileNames": true,
     "noUnusedLocals": false,
     "noUnusedParameters": false,
@@ -108,5 +51,4 @@
     "src/**/*.test.ts",
     "src/**/*.test.js"
   ]
->>>>>>> e0e83bc2e6a4c393009b329773f07bfad211af6b
 }